import os
import unittest
import logging
import vtk, qt, ctk, slicer
from slicer.ScriptedLoadableModule import *
from slicer.util import VTKObservationMixin
from pathlib import Path
import subprocess

try:
  import pandas
except ModuleNotFoundError:
  slicer.util.pip_install("pandas")
  import pandas

<<<<<<< HEAD
=======
try:
  import girder_client
except ModuleNotFoundError:
  slicer.util.pip_install("girder_client")
  import girder_client

try:
  from sklearn.model_selection import train_test_split, KFold
except ModuleNotFoundError:
  slicer.util.pip_install("scikit-learn")
  from sklearn.model_selection import train_test_split, KFold


try:
  import matplotlib
except ModuleNotFoundError:
  slicer.util.pip_install("matplotlib")
  import matplotlib

try:
  import tensorflow
  if tensorflow.__version__ != "2.1.0":
    try:
      slicer.util.pip_uninstall('tensorflow-gpu')
    except subprocess.CalledProcessError:
      slicer.util.pip_install("tensorflow-gpu==2.1.0")
except ModuleNotFoundError:
  try:
    slicer.util.pip_uninstall('tensorflow-gpu')
    slicer.util.pip_install("tensorflow-gpu==2.1.0")
  except subprocess.CalledProcessError:
    try:
      slicer.util.pip_install("tensorflow-gpu==2.1.0")
    except subprocess.CalledProcessError:
      import tensorflow

  #import tensorflow
  #pass

>>>>>>> e0bbcc0d

#
# TrainNeuralNet
#

class TrainNeuralNet(ScriptedLoadableModule):
  """Uses ScriptedLoadableModule base class, available at:
  https://github.com/Slicer/Slicer/blob/master/Base/Python/slicer/ScriptedLoadableModule.py
  """

  def __init__(self, parent):
    ScriptedLoadableModule.__init__(self, parent)
    self.parent.title = "Train Neural Net"  # TODO: make this more human readable by adding spaces
    self.parent.categories = ["Deep Learn Live"]  # TODO: set categories (folders where the module shows up in the module selector)
    self.parent.dependencies = []  # TODO: add here list of module names that this module requires
    self.parent.contributors = ["Rebecca Hisey (Perk Lab)"]  # TODO: replace with "Firstname Lastname (Organization)"
    self.parent.helpText = """
This module provides utilities for training a neural network for use with Run Neural Net module.
"""  # TODO: update with short description of the module
    self.parent.helpText += self.getDefaultModuleDocumentationLink()  # TODO: verify that the default URL is correct or change it to the actual documentation
    self.parent.acknowledgementText = """
This file was originally developed by Jean-Christophe Fillion-Robin, Kitware Inc., Andras Lasso, PerkLab,
and Steve Pieper, Isomics, Inc. and was partially funded by NIH grant 3P41RR013218-12S1.
"""  # TODO: replace with organization, grant and thanks.

#
# TrainNeuralNetWidget
#

class TrainNeuralNetWidget(ScriptedLoadableModuleWidget, VTKObservationMixin):

  def setup(self):
    ScriptedLoadableModuleWidget.setup(self)
    self.logic = TrainNeuralNetLogic()
    self.moduleDir = os.path.dirname(slicer.modules.trainneuralnet.path)

    self.selectDataCollapsibleButton = ctk.ctkCollapsibleButton()
    self.selectDataCollapsibleButton.text = "Select Data"
    self.layout.addWidget(self.selectDataCollapsibleButton)
    self.selectDataCollapsibleButton.collapsed = False

    # Layout within the dummy collapsible button
    selectDataFormLayout = qt.QFormLayout(self.selectDataCollapsibleButton)
    self.setupSelectDataLayout(selectDataFormLayout)

    self.trainScriptCollapsibleButton = ctk.ctkCollapsibleButton()
    self.trainScriptCollapsibleButton.text = "Create Training Script"
    self.layout.addWidget(self.trainScriptCollapsibleButton)
    self.trainScriptCollapsibleButton.collapsed=True

    # Layout within the dummy collapsible button
    trainScriptFormLayout = qt.QFormLayout(self.trainScriptCollapsibleButton)
    self.setupTrainScriptLayout(trainScriptFormLayout)

    self.trainNetworkCollapsibleButton = ctk.ctkCollapsibleButton()
    self.trainNetworkCollapsibleButton.text = "Train Network"
    self.layout.addWidget(self.trainNetworkCollapsibleButton)
    self.trainNetworkCollapsibleButton.collapsed = True

    # Layout within the dummy collapsible button
    trainNetworkFormLayout = qt.QFormLayout(self.trainNetworkCollapsibleButton)
    self.setupTrainNetworkLayout(trainNetworkFormLayout)


  def setupSelectDataLayout(self,layout):
    self.datasetDirectorySelector = ctk.ctkDirectoryButton()
    self.datasetDirectoryPath = os.path.join(self.moduleDir,os.pardir,"Datasets")
    self.datasetDirectorySelector.directory = self.datasetDirectoryPath
    layout.addRow(self.datasetDirectorySelector)
    if not os.path.isdir(self.datasetDirectoryPath):
      os.mkdir(self.datasetDirectoryPath)

    self.girderClientLineEdit = qt.QLineEdit()
    self.girderClientLineEdit.setText("https://pocus.cs.queensu.ca/api/v1")
    self.girderClientURL = self.girderClientLineEdit.text
    layout.addRow(self.girderClientLineEdit)
    self.girderClientLineEdit.visible = False

    self.girderUserNameLineEdit = qt.QLineEdit("Username")
    self.girderPasswordLineEdit = qt.QLineEdit("Password")
    self.girderPasswordLineEdit.setEchoMode(2) #hides password as they are typing
    self.signInToGirderButton = qt.QPushButton("Sign in")
    self.girderSignInLayout = qt.QHBoxLayout()
    self.girderSignInLayout.addWidget(self.girderUserNameLineEdit)
    self.girderSignInLayout.addWidget(self.girderPasswordLineEdit)
    self.girderSignInLayout.addWidget(self.signInToGirderButton)
    layout.addRow(self.girderSignInLayout)
    self.girderUserNameLineEdit.visible = False
    self.girderPasswordLineEdit.visible = False
    self.signInToGirderButton.visible = False

    self.girderSignInStatusLabel = qt.QLabel()
    self.girderSignInStatusLabel.visible = False
    layout.addRow(self.girderSignInStatusLabel)

    self.setGirderCollectionComboBox = qt.QComboBox()
    self.setGirderCollectionComboBox.addItem("Select collection")
    layout.addRow(self.setGirderCollectionComboBox)
    self.setGirderCollectionComboBox.visible = False

    self.videoIDSelector = qt.QComboBox()
    self.videoIDSelector.addItems(["Select video IDs","Use all video IDs","Manually select video IDs"])
    layout.addRow(self.videoIDSelector)

    self.labelSelector = qt.QComboBox()
    self.labelSelector.addItems(["Select image labels","Select multiple labels"])
    layout.addRow(self.labelSelector)

    self.label = qt.QLabel("\nFolds")
    layout.addRow(self.label)
    self.numberOfFoldsSelector = qt.QSpinBox()
    self.numberOfFoldsSelector.minimum = 1
    self.numberOfFoldsSelector.maximum = 50
    self.numberOfFoldsSelector.singleStep = 1
    self.numberOfFoldsSelector.value = 1
    self.numberOfFolds = 1

    self.trainValTestSplitComboBox = qt.QComboBox()
    self.trainValTestSplitComboBox.addItems(["Select train-validation-test split","Random percentage","Manual Selection"])
    layout.addRow(self.numberOfFoldsSelector,self.trainValTestSplitComboBox)

    self.trainPercentageSpinBox = qt.QSpinBox()
    self.trainPercentageSpinBox.minimum = 0
    self.trainPercentageSpinBox.maximum = 100
    self.trainPercentageSpinBox.singleStep = 10
    self.trainPercentageSpinBox.value = 70
    self.trainPercentage = 70
    self.trainPercentageSpinBox.visible = False
    self.trainLabel = qt.QLabel("Train percentage: ")
    self.trainLabel.visible = False
    layout.addRow(self.trainLabel,self.trainPercentageSpinBox)

    self.valPercentageSpinBox = qt.QSpinBox()
    self.valPercentageSpinBox.minimum = 0
    self.valPercentageSpinBox.maximum = 100
    self.valPercentageSpinBox.singleStep = 10
    self.valPercentageSpinBox.value = 15
    self.valPercentage = 15
    self.valPercentageSpinBox.visible = False
    self.valLabel = qt.QLabel("Validation percentage: ")
    self.valLabel.visible = False
    layout.addRow(self.valLabel,self.valPercentageSpinBox)

    self.testPercentageSpinBox = qt.QSpinBox()
    self.testPercentageSpinBox.minimum = 0
    self.testPercentageSpinBox.maximum = 100
    self.testPercentageSpinBox.singleStep = 10
    self.testPercentageSpinBox.value = 15
    self.testPercentage = 15
    self.testPercentageSpinBox.visible = False
    self.testLabel = qt.QLabel("Test percentage: ")
    self.testLabel.visible = False
    layout.addRow(self.testLabel,self.testPercentageSpinBox)

    self.fileNameLineEdit = qt.QLineEdit()
    self.fileNameLineEdit.setText("Csv File Name")
    layout.addRow(self.fileNameLineEdit)

    self.createDataCSVButton = qt.QPushButton("Create CSV")
    layout.addRow(self.createDataCSVButton)

    self.blankLabel = qt.QLabel("\n")
    layout.addRow(self.blankLabel)

    self.useDataFromGirderServerCheckBox = qt.QCheckBox("Get data from Girder server")
    self.useDataFromGirderServerCheckBox.checked = False

    layout.addRow(self.useDataFromGirderServerCheckBox)
    self.datasetDirectorySelector.connect('directorySelected(QString)',self.onDatasetSelected)
    self.useDataFromGirderServerCheckBox.connect('stateChanged(int)',self.onUseGirderChecked)
    self.signInToGirderButton.connect('clicked(bool)',self.onSignInClicked)
    self.setGirderCollectionComboBox.connect('currentIndexChanged(int)',self.ongirderCollectionSelected)
    self.videoIDSelector.connect('currentIndexChanged(int)',self.onVideoIDSelected)
    self.labelSelector.connect('currentIndexChanged(int)',self.onImageLabelSelected)
    self.numberOfFoldsSelector.connect('valueChanged(int)',self.onNumberOfFoldsChanged)
    self.trainValTestSplitComboBox.connect('currentIndexChanged(int)',self.onTrainValTestMethodSelected)
    self.trainPercentageSpinBox.connect('valueChanged(int)',self.onTrainPercentageChanged)
    self.valPercentageSpinBox.connect('valueChanged(int)',self.onValPercentageChanged)
    self.testPercentageSpinBox.connect('valueChanged(int)',self.onTestPercentageChanged)
    self.fileNameLineEdit.connect('textChanged(QString)',self.onFileNameChanged)
    self.createDataCSVButton.connect('clicked(bool)',self.onCreateCSVClicked)

  def onFileNameChanged(self):
    self.fileName = self.fileNameLineEdit.text
    if self.useDataFromGirderServerCheckBox.checked:
      self.csvFileSavePath = os.path.join(self.moduleDir,os.pardir,"Datasets",self.setGirderCollectionComboBox.currentText)
    else:
      self.csvFileSavePath = self.datasetDirectorySelector.directory

  def onTrainPercentageChanged(self):
    self.trainPercentage = self.trainPercentageSpinBox.value

  def onValPercentageChanged(self):
    self.valPercentage = self.valPercentageSpinBox.value

  def onTestPercentageChanged(self):
    self.testPercentage = self.testPercentageSpinBox.value

  def onTrainValTestMethodSelected(self):
    if self.trainValTestSplitComboBox.currentText == "Random percentage":
      if self.numberOfFolds == 1:
        self.trainLabel.visible = True
        self.trainPercentageSpinBox.visible = True
        self.valLabel.visible = True
        self.valPercentageSpinBox.visible = True
        self.testLabel.visible = True
        self.testPercentageSpinBox.visible = True
      else:
        self.trainLabel.visible = True
        self.trainPercentageSpinBox.visible = True
        self.valLabel.visible = True
        self.valPercentageSpinBox.visible = True
        self.testLabel.visible = False
        self.testPercentageSpinBox.visible = False
        self.testPercentage = None
    elif self.trainValTestSplitComboBox.currentText == "Manual Selection":
      self.trainLabel.visible = False
      self.trainPercentageSpinBox.visible = False
      self.valLabel.visible = False
      self.valPercentageSpinBox.visible = False
      self.testLabel.visible = False
      self.testPercentageSpinBox.visible = False
      self.openSelectFolds()
      self.selectFoldsWidget.show()
    else:
      self.trainLabel.visible = False
      self.trainPercentageSpinBox.visible = False
      self.valLabel.visible = False
      self.valPercentageSpinBox.visible = False
      self.testLabel.visible = False
      self.testPercentageSpinBox.visible = False

  def openSelectFolds(self):
    self.selectFoldsWidget = qt.QDialog()
    self.selectFoldsWidget.resize(589, 443)
    self.selectFoldsWidget.setWindowTitle("Select Folds")

    self.buttonBox = qt.QDialogButtonBox(self.selectFoldsWidget)
    self.buttonBox.setGeometry(qt.QRect(210, 390, 341, 32))
    self.buttonBox.setOrientation(qt.Qt.Horizontal)
    self.buttonBox.setStandardButtons(qt.QDialogButtonBox.Cancel | qt.QDialogButtonBox.Ok)

    self.scrollArea = qt.QScrollArea(self.selectFoldsWidget)
    self.scrollArea.setGeometry(qt.QRect(10, 10, 561, 381))
    self.scrollArea.setWidgetResizable(False)

    self.scrollAreaWidgetContents = qt.QWidget()
    self.scrollAreaWidgetContents.setGeometry(qt.QRect(0, 0, 10 + (210*self.numberOfFolds), 80*len(self.selectedVideoIDNames)))

    for i in range(0,self.numberOfFolds):

      verticalLayoutWidget = qt.QWidget(self.scrollAreaWidgetContents)
      verticalLayoutWidget.setGeometry(qt.QRect(10 +(i*210), 0, 200, 80*len(self.selectedVideoIDNames)))

      verticalLayout = qt.QVBoxLayout(verticalLayoutWidget)
      verticalLayout.setContentsMargins(0, 0, 0, 0)

      videoIDButtonGroup = qt.QGroupBox(verticalLayoutWidget)
      videoIDButtonGroup.setTitle("Fold "+str(i))

      for j in range(0,len(self.selectedVideoIDNames)):

        videoIDGroupBox = qt.QGroupBox(videoIDButtonGroup)
        videoIDGroupBox.setGeometry(qt.QRect(10, 20 + (j*60), 180, 50))
        videoIDGroupBox.setTitle(self.selectedVideoIDNames[j])

        trainRadioButton = qt.QRadioButton(videoIDGroupBox)
        trainRadioButton.setGeometry(qt.QRect(10, 20, 50, 20))
        trainRadioButton.setText("Train")
        valRadioButton = qt.QRadioButton(videoIDGroupBox)
        valRadioButton.setGeometry(qt.QRect(60, 20, 70, 20))
        valRadioButton.setText("Validation")
        testRadioButton = qt.QRadioButton(videoIDGroupBox)
        testRadioButton.setGeometry(qt.QRect(130, 20, 50, 20))
        testRadioButton.setText("Test")
        verticalLayout.addWidget(videoIDButtonGroup)

    self.scrollArea.setWidget(self.scrollAreaWidgetContents)

    self.buttonBox.accepted.connect(self.foldsSelected)
    self.buttonBox.rejected.connect(self.foldSelectionCancelled)


  def foldsSelected(self):
    allGroupBoxes = self.scrollAreaWidgetContents.findChildren('QGroupBox')
    foldGroupBox = 0
    self.trainList = []
    self.valList = []
    self.testList = []
    if self.useDataFromGirderServerCheckBox.checked:
      self.trainGirderIDs = []
      self.valGirderIDs = []
      self.testGirderIDs = []
    while foldGroupBox < len(allGroupBoxes):
      groupBoxTitle = allGroupBoxes[foldGroupBox].title
      if "Fold" in groupBoxTitle:
        FoldTrainList = []
        FoldValList = []
        FoldTestList = []
        if self.useDataFromGirderServerCheckBox.checked:
          foldTrainGirderIDs = []
          foldValGirderIDs = []
          foldTestGirderIDs = []
        childGroupBoxes = allGroupBoxes[foldGroupBox].findChildren('QGroupBox')
        for i in range(0,len(childGroupBoxes)):
          buttons = childGroupBoxes[i].findChildren("QRadioButton")
          if buttons[2].checked:
            FoldTestList.append(childGroupBoxes[i].title)
            if self.useDataFromGirderServerCheckBox.checked:
              foldTestGirderIDs.append(self.selectedVideoIDgirderIDs[i])
          elif buttons[1].checked:
            FoldValList.append(childGroupBoxes[i].title)
            if self.useDataFromGirderServerCheckBox.checked:
              foldValGirderIDs.append(self.selectedVideoIDgirderIDs[i])
          else:
            FoldTrainList.append(childGroupBoxes[i].title)
            if self.useDataFromGirderServerCheckBox.checked:
              foldTrainGirderIDs.append(self.selectedVideoIDgirderIDs[i])
          foldGroupBox +=1
      foldGroupBox += 1
      self.trainList.append(FoldTrainList)
      self.valList.append(FoldValList)
      self.testList.append(FoldTestList)
      if self.useDataFromGirderServerCheckBox.checked:
        self.trainGirderIDs.append(foldTrainGirderIDs)
        self.valGirderIDs.append(foldValGirderIDs)
        self.testGirderIDs.append(foldTestGirderIDs)
    self.selectFoldsWidget.hide()


  def foldSelectionCancelled(self):
    self.selectFoldsWidget.hide()
    self.trainValTestSplitComboBox.currentIndex = 0


  def onNumberOfFoldsChanged(self):
    self.numberOfFolds = self.numberOfFoldsSelector.value

  def onDatasetSelected(self):
    self.datasetDirectoryPath = self.datasetDirectorySelector.directory
    self.videoIDNames = [x for x in os.listdir(self.datasetDirectorySelector.directory) if not "." in x]
    self.onVideoIDSelected()

  def onImageLabelSelected(self):
    self.imageLabel = self.labelSelector.currentText
    if self.imageLabel == "Select multiple labels":
      self.openSelectLabelsWindow()
      self.selectLabelWidget.show()
    elif self.imageLabel != "Select image labels":
      self.selectedImageLabels = [self.imageLabel]

  def openSelectLabelsWindow(self):
    self.selectLabelWidget = qt.QDialog()
    self.selectLabelWidget.setModal(True)
    self.selectLabelFrame = qt.QFrame(self.selectLabelWidget)
    self.selectLabelFrame.setFrameStyle(0x0006)
    self.selectLabelWidget.setWindowTitle('Select image labels')
    self.selectLabelPopupGeometry = qt.QRect()
    mainWindow = slicer.util.mainWindow()
    if mainWindow:
      mainWindowGeometry = mainWindow.geometry
      self.windowWidth = mainWindow.width * 0.2
      self.windowHeight = mainWindow.height * 0.2
      self.selectLabelPopupGeometry.setWidth(self.windowWidth)
      self.selectLabelPopupGeometry.setHeight(self.windowHeight)
      self.popupPositioned = False
      self.selectLabelWidget.setGeometry(self.selectLabelPopupGeometry)
      self.selectLabelFrame.setGeometry(self.selectLabelPopupGeometry)
      self.selectLabelWidget.move(mainWindow.width / 2.0 - self.windowWidth,
                                     mainWindow.height / 2 - self.windowHeight)
    self.selectLabelsLayout = qt.QVBoxLayout()
    self.selectLabelsLayout.setContentsMargins(12, 4, 4, 4)
    self.selectLabelsLayout.setSpacing(10)
    for i in range(0,len(self.imageLabels)):
      self.selectLabelsLayout.addWidget(qt.QCheckBox(self.imageLabels[i]))
    self.selectImageLabelsPushButton = qt.QPushButton("Done")
    self.selectImageLabelsPushButton.connect('clicked(bool)',self.onMultipleImageLabelsSelected)
    self.selectLabelsLayout.addWidget(self.selectImageLabelsPushButton)
    self.selectLabelFrame.setLayout(self.selectLabelsLayout)

  def onMultipleImageLabelsSelected(self):
    self.selectLabelWidget.hide()
    allLabelCheckBoxes = self.selectLabelFrame.findChildren('QCheckBox')
    self.selectedImageLabels = []
    for checkBox in allLabelCheckBoxes:
      if checkBox.checked:
        self.selectedImageLabels.append(checkBox.text)

  def onVideoIDSelected(self):
    if self.videoIDSelector.currentText == "Use all video IDs":
      if self.useDataFromGirderServerCheckBox.checked:
        self.selectedVideoIDNames = []
        self.selectedVideoIDgirderIDs = []
        self.girderCollectionFolders = self.girderClient.listFolder(parentId=self.girderCollectionID,parentFolderType="collection")
        for folder in self.girderCollectionFolders:
          self.videoIDNames.append(folder["name"])
          self.videoIDgirderIDs.append(folder["_id"])
          self.selectedVideoIDNames.append(folder["name"])
          self.selectedVideoIDgirderIDs.append(folder["_id"])
      else:
        self.videoIDNames = [x for x in os.listdir(self.datasetDirectorySelector.directory) if not '.' in x]
        self.selectedVideoIDNames = self.videoIDNames
      self.addImageLabelsToComboBox()
    elif self.videoIDSelector.currentText == "Manually select video IDs":
      self.openSelectVideosWindow()
      self.selectVideoIDsWidget.show()

  def openSelectVideosWindow(self):
    self.selectVideoIDsWidget = qt.QDialog()
    self.selectVideoIDsWidget.setModal(True)
    self.selectVideoIDsFrame = qt.QFrame()
    self.selectVideoIDsFrame.setFrameStyle(0x0006)
    self.selectVideoIDsWidget.setWindowTitle('Select video IDs')
    self.selectVideoIDsScrollArea = qt.QScrollArea(self.selectVideoIDsWidget)
    self.selectVideoIDsScrollArea.setWidget(self.selectVideoIDsFrame)
    self.selectVideoIDsScrollArea.setWidgetResizable(True)
    self.selectVideoIDsPopupGeometry = qt.QRect()
    mainWindow = slicer.util.mainWindow()
    if mainWindow:
      mainWindowGeometry = mainWindow.geometry
      self.windowWidth = mainWindow.width * 0.35
      self.windowHeight = mainWindow.height * 0.35
      self.selectVideoIDsPopupGeometry.setWidth(self.windowWidth)
      self.selectVideoIDsPopupGeometry.setHeight(self.windowHeight)
      self.popupPositioned = False
      self.selectVideoIDsWidget.setGeometry(self.selectVideoIDsPopupGeometry)
      self.selectVideoIDsFrame.setGeometry(self.selectVideoIDsPopupGeometry)
      self.selectVideoIDsScrollArea.setGeometry(self.selectVideoIDsPopupGeometry)
      self.selectVideoIDsWidget.move(mainWindow.width / 2.0 - self.windowWidth,mainWindow.height / 2 - self.windowHeight)
    self.selectVideoIDsLayout = qt.QVBoxLayout()
    self.selectVideoIDsLayout.setContentsMargins(12, 4, 4, 4)
    self.selectVideoIDsLayout.setSpacing(10)
    self.selectVideoIDsLayout.addStrut(self.windowWidth)
    #self.selectVideoIDsLayout.setGeometry(self.selectVideoIDsPopupGeometry)
    self.selectableGirderIDs = []
    for video in range(0,len(self.videoIDNames)):
      if self.useDataFromGirderServerCheckBox.checked:
        videoID = self.girderClient.listFolder(self.videoIDgirderIDs[video])
        numImageSubtypes = sum(1 for _ in videoID)
      else:
        videoID = self.videoIDNames[video]
        imageSubtypes = os.listdir(os.path.join(self.datasetDirectoryPath,videoID))
        numImageSubtypes = len([x for x in imageSubtypes if not '.' in x])
      if numImageSubtypes == 0:
        videoCheckBox = qt.QCheckBox(self.videoIDNames[video])
        self.selectVideoIDsLayout.addWidget(videoCheckBox)
        if self.useDataFromGirderServerCheckBox.checked:
          self.selectableGirderIDs.append(self.videoIDgirderIDs[video])
      else:
        if self.useDataFromGirderServerCheckBox.checked:
          imageSubtypeGenerator = self.girderClient.listFolder(self.videoIDgirderIDs[video])
          self.selectableGirderIDs.append(self.videoIDgirderIDs[video])
        else:
          imageSubtypeGenerator = os.listdir(os.path.join(self.datasetDirectoryPath,videoID))
        videoCollapsibleButton = ctk.ctkCollapsibleButton()
        videoCollapsibleButton.text = self.videoIDNames[video]
        self.videoButtonLayout = qt.QFormLayout(videoCollapsibleButton)

        for imageSubtype in imageSubtypeGenerator:
          if self.useDataFromGirderServerCheckBox.checked:
            imageSubtypeButton = qt.QCheckBox(imageSubtype["name"])
            self.selectableGirderIDs.append(imageSubtype["_id"])
          else:
            imageSubtypeButton = qt.QCheckBox(imageSubtype)
          self.videoButtonLayout.addWidget(imageSubtypeButton)
        self.selectVideoIDsLayout.addWidget(videoCollapsibleButton)

    self.completedSelectionButton = qt.QPushButton("Done")
    self.completedSelectionButton.connect('clicked(bool)',self.onVideoIDSelectionComplete)
    self.selectVideoIDsLayout.addWidget(self.completedSelectionButton)

    self.selectVideoIDsFrame.setLayout(self.selectVideoIDsLayout)

  def onVideoIDSelectionComplete(self):
    self.selectVideoIDsWidget.hide()
    videoIDCheckBoxes = self.selectVideoIDsFrame.findChildren('QAbstractButton')
    self.selectedVideoIDNames = []
    self.selectedVideoIDgirderIDs = []
    i = 0
    while i < len(videoIDCheckBoxes):
      childWidgets = videoIDCheckBoxes[i].findChildren('QCheckBox')
      if len(childWidgets)==0:
        if videoIDCheckBoxes[i].checked:
            childName = videoIDCheckBoxes[i].text
            self.selectedVideoIDNames.append(childName)
            if self.useDataFromGirderServerCheckBox.checked:
              self.selectedVideoIDgirderIDs.append(self.selectableGirderIDs[i])
        i+=1
      else:
        parentName = videoIDCheckBoxes[i].text
        for subtype in range(0,len(childWidgets)):
          if childWidgets[subtype].checked:
            subtypeName = childWidgets[subtype].text
            childName = parentName + '/' + subtypeName
            self.selectedVideoIDNames.append(childName)
            if self.useDataFromGirderServerCheckBox.checked:
              self.selectedVideoIDgirderIDs.append(self.selectableGirderIDs[i+subtype + 1])
        i+=(1+ len(childWidgets))
    self.addImageLabelsToComboBox()

  def addImageLabelsToComboBox(self):
    labelFileName = self.selectedVideoIDNames[0].replace("/","_") + "_Labels.csv"
    tempFilePath = os.path.join(self.moduleDir, "temp")
    for i in range(self.labelSelector.count,1,-1):
      self.labelSelector.removeItem(i)
    try:
      os.mkdir(tempFilePath)
    except FileExistsError:
      localcsvFilePath = os.path.join(self.datasetDirectoryPath,self.selectedVideoIDNames[0],labelFileName)
    if self.useDataFromGirderServerCheckBox.checked:
      csvFile = self.girderClient.listItem(self.selectedVideoIDgirderIDs[0],name=labelFileName)
      for file in csvFile:
        csvFileID = file["_id"]
      self.girderClient.downloadItem(csvFileID,tempFilePath)
      localcsvFilePath = os.path.join(tempFilePath,labelFileName)
    else:
      localcsvFilePath = os.path.join(self.datasetDirectorySelector.directory,self.selectedVideoIDNames[0],labelFileName)
    labelFile = pandas.read_csv(localcsvFilePath)
    headings = labelFile.columns
    self.imageLabels = []
    for i in range(2,len(headings)):
      if headings[i] != "Time Recorded":
        self.labelSelector.addItem(headings[i])
        self.imageLabels.append(headings[i])

  def ongirderCollectionSelected(self):
    self.girderCollectionIndex = self.setGirderCollectionComboBox.currentIndex
    self.girderCollectionID = self.girderCollectionIDs[self.girderCollectionIndex-1]
    self.videoIDNames = []
    self.videoIDgirderIDs = []
    self.girderCollectionFolders = self.girderClient.listFolder(parentId=self.girderCollectionID,parentFolderType="collection")
    for folder in self.girderCollectionFolders:
      self.videoIDNames.append(folder["name"])
      self.videoIDgirderIDs.append(folder["_id"])

  def onSignInClicked(self):
    self.girderClient = girder_client.GirderClient(apiUrl=self.girderClientLineEdit.text)
    for i in range(self.setGirderCollectionComboBox.count,0,-1):
      self.setGirderCollectionComboBox.removeItem(i)
    try:
      self.girderClient.authenticate(username=self.girderUserNameLineEdit.text,password=self.girderPasswordLineEdit.text)
      self.girderSignInStatusLabel.setText("Successfully authenticated girder client")
      self.girderSignInStatusLabel.visible = True
      self.girderCollectionNames = []
      self.girderCollectionIDs = []
      self.girderCollections = self.girderClient.listCollection()
      for col in self.girderCollections:
        self.girderCollectionNames.append(col["name"])
        self.girderCollectionIDs.append(col["_id"])
      self.setGirderCollectionComboBox.addItems(self.girderCollectionNames)
    except girder_client.AuthenticationError:
      self.girderSignInStatusLabel.setText("Failed to authenticate: Incorrect username or password")
      self.girderSignInStatusLabel.visible = True

  def onUseGirderChecked(self):
    if self.useDataFromGirderServerCheckBox.checked:
      self.datasetDirectorySelector.visible = False
      self.girderClientLineEdit.visible = True
      self.girderUserNameLineEdit.visible = True
      self.girderPasswordLineEdit.visible = True
      self.signInToGirderButton.visible = True
      self.setGirderCollectionComboBox.visible = True
    else:
      self.datasetDirectorySelector.visible = True
      self.girderClientLineEdit.visible = False
      self.girderUserNameLineEdit.visible = False
      self.girderPasswordLineEdit.visible = False
      self.signInToGirderButton.visible = False
      self.setGirderCollectionComboBox.visible = False

  def onCreateCSVClicked(self):
    self.logic.setCSVSavePath(self.csvFileSavePath,self.fileName)
    self.logic.setLabels(self.selectedImageLabels)
    if self.trainValTestSplitComboBox.currentText == "Random percentage":
      if self.useDataFromGirderServerCheckBox.checked:
        self.logic.setSelectedVideoIDs(self.selectedVideoIDNames,self.selectedVideoIDgirderIDs,numberOfFolds = self.numberOfFolds,train=self.trainPercentage,val=self.valPercentage,test=self.testPercentage)
      else:
        self.logic.setSelectedVideoIDs(self.selectedVideoIDNames, numberOfFolds=self.numberOfFolds,train=self.trainPercentage, val=self.valPercentage, test=self.testPercentage)
    elif self.trainValTestSplitComboBox.currentText == "Manual Selection":
      self.logic.setTrainValTestSet(self.trainList,self.valList,self.testList)
      if self.useDataFromGirderServerCheckBox.checked:
        self.logic.setTrainValTestGirderIDs(self.trainGirderIDs,self.valGirderIDs,self.testGirderIDs)
    if self.useDataFromGirderServerCheckBox.checked:
      self.logic.setGirderClient(self.girderClient,os.path.join(self.moduleDir,"temp"))
      self.logic.setGirderAPIURL(self.girderClientURL)
      status = self.logic.createCSVFromGirder()
    else:
      status = self.logic.createCSV()
    if status ==0 :
      self.resetSelectDataWidget()

  def resetSelectDataWidget(self):
    self.videoIDSelector.currentIndex = 0
    self.datasetDirectorySelector.directory = os.path.join(self.moduleDir,os.pardir,"Datasets")
    self.setGirderCollectionComboBox.currentIndex = 0
    self.labelSelector.currentIndex = 0
    self.numberOfFoldsSelector.value = 1
    self.trainValTestSplitComboBox.currentIndex=0
    self.fileNameLineEdit.setText("CSV File Name")

  def setupTrainScriptLayout(self,layout):
    self.modelDirectoryFilePathSelector = ctk.ctkDirectoryButton()
    self.modelDirectoryFilePath = os.path.join(self.moduleDir, os.pardir, "Networks")
    self.modelDirectoryFilePathSelector.directory = self.modelDirectoryFilePath
    layout.addRow(self.modelDirectoryFilePathSelector)

    self.networkTypeSelector = qt.QComboBox()
    self.networkTypeSelector.addItems(["Select network type","Create new network"])
    networks = os.listdir(os.path.join(self.moduleDir, os.pardir, 'Networks'))
    networks = [x for x in networks if not '.' in x]
    self.networkTypeSelector.addItems(networks)
    self.networkType = "Select network type"
    layout.addRow(self.networkTypeSelector)

    self.scriptTypeSelector = qt.QComboBox()
    self.scriptTypeSelector.addItems(["Select training script type","Jupyter notebook","Python script"])
    self.scriptType = "Select training script type"
    layout.addRow(self.scriptTypeSelector)

    self.createTrainScriptButton = qt.QPushButton("Create training script")
    layout.addRow(self.createTrainScriptButton)

    self.modelDirectoryFilePathSelector.connect('directorySelected(QString)',self.onModelDirectorySelected)
    self.networkTypeSelector.connect('currentIndexChanged(int)',self.onNetworkTypeSelected)
    self.scriptTypeSelector.connect('currentIndexChanged(int)',self.onScriptTypeSelected)
    self.createTrainScriptButton.connect('clicked(bool)',self.onCreateTrainingScriptClicked)

  def onModelDirectorySelected(self):
    self.modelDirectoryFilePath = self.modelDirectoryFilePathSelector.directory
    for i in range(self.networkTypeSelector.count,1,-1):
      self.networkTypeSelector.removeItem(i)
    networkTypes = [x for x in os.listdir(self.modelDirectoryFilePath) if not '.' in x]
    self.networkTypeSelector.addItems(networkTypes)
    self.logic.setModelDirectoryPath(self.modelDirectoryFilePath)

  def onNetworkTypeSelected(self):
    self.networkType = self.networkTypeSelector.currentText
    if self.networkType == "Create new network":
      self.openCreateNewNetworkDialog()
      self.createNewNetworkDialog.show()
    elif self.networkType != "Select networkType":
      self.logic.setNetworkType(self.networkType)
      self.logic.setModelDirectoryPath(self.modelDirectoryFilePath)

  def openCreateNewNetworkDialog(self):
    self.createNewNetworkDialog = qt.QDialog()
    self.createNewNetworkDialog.setWindowTitle("Create New Network Type")
    self.createNewNetworkDialog.resize(224, 176)
    self.buttonBox = qt.QDialogButtonBox(self.createNewNetworkDialog)
    self.buttonBox.setGeometry(qt.QRect(10, 120, 211, 32))
    self.buttonBox.setOrientation(qt.Qt.Horizontal)
    self.buttonBox.setStandardButtons(qt.QDialogButtonBox.Cancel | qt.QDialogButtonBox.Ok)
    self.buttonBox.setCenterButtons(True)
    self.networkNamelineEdit = qt.QLineEdit(self.createNewNetworkDialog)
    self.networkNamelineEdit.setGeometry(qt.QRect(20, 50, 181, 20))
    self.networkNamelineEdit.setText("Model name")
    self.newNetworkErrorLabel = qt.QLabel(self.createNewNetworkDialog)
    self.newNetworkErrorLabel.setGeometry(qt.QRect(20, 80, 181, 13))
    self.newNetworkErrorLabel.setText("")

    self.buttonBox.accepted.connect(self.newNetworkNameSelected)
    self.buttonBox.rejected.connect(self.cancelCreateNewNetwork)

  def newNetworkNameSelected(self):
    newNetworkName = self.networkNamelineEdit.text
    if newNetworkName == "Model name":
      self.newNetworkErrorLabel.setText("Invalid name: Model name")
    elif os.path.isdir(os.path.join(self.modelDirectoryFilePath,newNetworkName)):
      self.newNetworkErrorLabel.setText("Model "+newNetworkName+" already exists")
    else:
      self.newNetworkErrorLabel.setText("")
      self.createNewNetworkDialog.hide()
      self.networkType = newNetworkName
      self.networkTypeSelector.addItem(newNetworkName)
      self.networkTypeSelector.currentText = newNetworkName
      self.logic.setModelDirectoryPath(self.modelDirectoryFilePath)
      self.logic.setNetworkType(self.networkType)
      import RunNeuralNet
      runNeuralNetLogic = RunNeuralNet.RunNeuralNetLogic()
      runNeuralNetLogic.createNewModel(self.networkType,self.modelDirectoryFilePath)

  def cancelCreateNewNetwork(self):
    self.networkTypeSelector.currentText = "Select network type"
    self.createNewNetworkDialog.hide()

  def onScriptTypeSelected(self):
    self.scriptType = self.scriptTypeSelector.currentText
    if self.scriptType != "Select training script type":
      self.logic.setTrainingScriptType(self.scriptType)

  def onCreateTrainingScriptClicked(self):
    if self.networkType == "Select network type":
      logging.info("No network type selected, could not create training script")
    elif self.scriptType == "Select training script type":
      logging.info("No script type selected, could not create training script")
    else:
      self.logic.createTrainingScript(self.moduleDir)

  def setupTrainNetworkLayout(self,layout):
    self.condaDirectoryPathSelector = ctk.ctkDirectoryButton()
    self.condaDirectoryPath = self.getCondaPath()
    self.condaDirectoryPathSelector.directory = self.condaDirectoryPath
    layout.addRow("Conda executable location: ", self.condaDirectoryPathSelector)
    self.logic.setCondaDirectory(self.condaDirectoryPath)

    self.environmentNameLineEdit = qt.QLineEdit("EnvironmentName")
    self.environmentName = "kerasGPUEnv"
    layout.addRow("Conda enviroment name: ", self.environmentNameLineEdit)
    self.logic.setCondaEnvironmentName(self.environmentName)

    self.dataCSVSelector = ctk.ctkPathLineEdit()
    self.dataCSVSelector.showBrowseButton = True
    self.dataCSV = os.path.join(self.moduleDir, os.pardir, "Datasets")
    self.dataCSVSelector.setCurrentPath(self.dataCSV)
    layout.addRow("Data CSV: ", self.dataCSVSelector)

    self.trainingScriptSelector = ctk.ctkPathLineEdit()
    self.trainingScriptSelector.showBrowseButton = True
    self.trainingScript = os.path.join(self.moduleDir, os.pardir, "Networks")
    self.trainingScriptSelector.setCurrentPath(self.trainingScript)
    layout.addRow("Training Script: ",self.trainingScriptSelector)

    self.trainingRunNameLineEdit = qt.QLineEdit()
    self.trainingRunNameLineEdit.setText("Name of training run")
    layout.addRow(self.trainingRunNameLineEdit)

    self.runTrainingButton = qt.QPushButton("Train")
    self.runTrainingButton.enabled = False
    layout.addRow(self.runTrainingButton)

    self.trainScriptSelected = False
    self.trainNameSelected = False
    self.dataCSVSelected  = False

    self.condaDirectoryPathSelector.connect('directorySelected(QString)', self.condaPathChanged)
    self.environmentNameLineEdit.connect('textChanged(QString)', self.onEnvironmentNameChanged)
    self.dataCSVSelector.connect('currentPathChanged(QString)',self.ondataCSVSelected)
    self.trainingScriptSelector.connect('currentPathChanged(QString)',self.onTrainingScriptSelected)
    self.trainingRunNameLineEdit.connect('textChanged(QString)',self.onTrainingRunNameChanged)
    self.runTrainingButton.connect('clicked(bool)',self.onTrainClicked)

  def ondataCSVSelected(self):
    print("Got here")
    if ".csv" in os.path.basename(self.dataCSVSelector.currentPath):
      self.logic.setDataCSV(self.dataCSVSelector.currentPath)
      self.dataCSVSelected = True
      print("Data csv selected")
      if self.trainScriptSelected and self.trainNameSelected:
        self.runTrainingButton.enabled = True

  def getCondaPath(self):
    condaPath = str(Path.home())
    homePath = str(Path.home())
    if "Anaconda3" in os.listdir(homePath):
        condaPath = os.path.join(homePath,"Anaconda3")
    return condaPath

  def condaPathChanged(self):
    self.condaDirectoryPath = self.condaDirectoryPathSelector.directory
    self.logic.setCondaDirectory(self.condaDirectoryPath)

  def onEnvironmentNameChanged(self):
    self.environmentName = self.environmentNameLineEdit.text
    self.logic.setCondaEnvironmentName(self.environmentName)

  def onTrainingScriptSelected(self):
    self.trainingScript = self.trainingScriptSelector.currentPath
    if not ".py" in os.path.basename(self.trainingScript) and not ".ipynb" in os.path.basename(self.trainingScript):
      logging.info("Training script needs to be a .py or .ipynb file")
    else:
      self.logic.setTrainingScriptLocation(self.trainingScript)
      self.trainScriptSelected = True

      if self.trainNameSelected and self.dataCSVSelected:
        self.runTrainingButton.enabled = True

  def onTrainingRunNameChanged(self):
    self.trainingRunName = self.trainingRunNameLineEdit.text
    if self.trainingRunName != "Name of training run":
      self.logic.setTrainingRunName(self.trainingRunName)
      self.trainNameSelected = True
      if self.trainScriptSelected and self.dataCSVSelected:
        self.runTrainingButton.enabled = True

  def onTrainClicked(self):
    self.logic.runTraining(self.moduleDir)

  def cleanup(self):
    pass


#
# TrainNeuralNetLogic
#

class TrainNeuralNetLogic(ScriptedLoadableModuleLogic):

  def runTraining(self,moduleDir):
    self.moduleDir = moduleDir
    saveLocation = os.path.join(os.path.dirname(self.trainingScriptPath),self.trainingRunName+'_Fold_0')
    if os.path.isdir(saveLocation):
      self.openWarningWidget(self.trainingRunName)
      self.warningWidget.show()
    else:
      '''os.system('cmd.exe /K "python '+
                str(self.trainingScriptPath)+
                ' --save_location='+str(os.path.join(os.path.dirname(self.trainingScriptPath),self.trainingRunName))
                +' --data_csv_file='+str(self.dataCSV)+'"')'''
      username = os.environ['username']
      userdomain = os.environ['userdomain']
      cmd = [str(self.moduleDir + "\Scripts\openTrainCMDPrompt.bat"),
             str(self.moduleDir),
             str(self.condaPath),
             str(self.condaEnvName),
             str(self.dataCSV),
             str(os.path.join(os.path.dirname(self.trainingScriptPath), self.trainingRunName)),
             str(self.trainingScriptPath)]
      strCMD = cmd[0]
      for i in range(1,len(cmd)):
        strCMD = strCMD + ' ' + cmd[i]
      cmd = ['runas', '/noprofile', '/user:' + userdomain + '\\' + username, strCMD]
      subprocess.Popen(cmd)
      logging.info("Saving training run to: " + str(os.path.join(os.path.dirname(self.trainingScriptPath), self.trainingRunName)))

  def openWarningWidget(self,trainingRunName):
    self.warningWidget = qt.QDialog()
    self.warningWidget.setWindowTitle("Permission")
    self.warningWidget.resize(211, 118)
    self.buttonBox = qt.QDialogButtonBox(self.warningWidget)
    self.buttonBox.setGeometry(qt.QRect(10, 70, 191, 32))
    self.buttonBox.setOrientation(qt.Qt.Horizontal)
    self.buttonBox.setStandardButtons(qt.QDialogButtonBox.Cancel | qt.QDialogButtonBox.Ok)
    self.buttonBox.setCenterButtons(True)
    self.warninglabel = qt.QLabel(self.warningWidget)
    self.warninglabel.setGeometry(qt.QRect(10, 10, 191, 51))
    self.warninglabel.setText("A training run named:\n\t" + self.trainingRunName + "\nalready exists.\nDo you want to overwrite?")

    self.buttonBox.accepted.connect(self.overwriteSelected)
    self.buttonBox.rejected.connect(self.cancelOverwrite)

  def overwriteSelected(self):
    self.warningWidget.hide()
    DirsToRemove = [dir for dir in os.listdir(os.path.dirname(self.trainingScriptPath)) if self.trainingRunName+'_Fold' in dir]
    baseDir = os.path.dirname(self.trainingScriptPath)
    for dir in DirsToRemove:
      for file in os.listdir(os.path.join(baseDir,dir)):
        os.remove(os.path.join(baseDir,dir,file))
      os.removedirs(os.path.join(baseDir,dir))
    username = os.environ['username']
    userdomain = os.environ['userdomain']
    cmd = [str(self.moduleDir + "\Scripts\openTrainCMDPrompt.bat"),
           str(self.moduleDir),
           str(self.condaPath),
           str(self.condaEnvName),
           str(self.dataCSV),
           str(os.path.join(os.path.dirname(self.trainingScriptPath), self.trainingRunName)),
           str(self.trainingScriptPath)]
    strCMD = cmd[0]
    for i in range(1, len(cmd)):
      strCMD = strCMD + ' ' + cmd[i]
    cmd = ['runas', '/noprofile', '/user:' + userdomain + '\\' + username, strCMD]
    subprocess.Popen(cmd)
    '''os.system('cmd.exe /C "python ' +
              str(self.trainingScriptPath) +
              ' --save_location=' + str(os.path.join(os.path.dirname(self.trainingScriptPath), self.trainingRunName))
              + ' --data_csv_file=' + str(self.dataCSV) + '"')'''
    logging.info("Saving training run to: " + str(os.path.join(os.path.dirname(self.trainingScriptPath),self.trainingRunName)))

  def cancelOverwrite(self):
    self.warningWidget.hide()

  def setDataCSV(self,dataCSV):
    self.dataCSV = dataCSV

  def setTrainingRunName(self,trainRunName):
    self.trainingRunName = trainRunName

  def setTrainingScriptLocation(self,trainingScript):
    self.trainingScriptPath = trainingScript
    if ".py" in os.path.basename(self.trainingScriptPath):
      self.setTrainingScriptType("Python script")
    else:
      self.setTrainingScriptType("Jupyter notebook")


  def setCondaDirectory(self,condaPath):
    self.condaPath = condaPath

  def setCondaEnvironmentName(self,envName):
    self.condaEnvName = envName

  def createTrainingScript(self,moduleDir):
    if self.scriptType == "Python":
      templateTrainScriptFilePath = os.path.join(moduleDir, "Scripts", "TemplatePythonTrainFile.txt")
    else:
      templateTrainScriptFilePath = os.path.join(moduleDir, "Scripts", "TemplateJupyterTrainFile.txt")
    newTrainScriptPath = os.path.join(self.modelDirectoryPath, self.networkType)
    templateFile = open(templateTrainScriptFilePath, 'r')
    templateFileText = templateFile.read()
    templateFile.close()
    newFileText = templateFileText.replace('MODELNAME', self.networkType)
    if self.scriptType == "Python":
      newModelFile = open(os.path.join(newTrainScriptPath, "Train_" +self.networkType + '.py'), 'w')
      newModelFileName = os.path.join(newTrainScriptPath, "Train_" +self.networkType + '.py')
    else:
      newModelFile = open(os.path.join(newTrainScriptPath, "Train_" +self.networkType + '.ipynb'), 'w')
      newModelFileName = os.path.join(newTrainScriptPath, "Train_" + self.networkType + '.ipynb')
    newModelFile.write(newFileText)
    newModelFile.close()
    logging.info("Successfully created training script: " + newModelFileName)



  def setTrainingScriptType(self,trainingScriptType):
    if trainingScriptType == "Jupyter notebook":
      self.scriptType = "Jupyter"
    else:
      self.scriptType = "Python"

  def setModelDirectoryPath(self,modelDirectoryPath):
    self.modelDirectoryPath = modelDirectoryPath

  def setNetworkType(self,networkType):
    self.networkType = networkType

  def createCSV(self):
    self.datasetPath = os.path.dirname(self.csvSavePath)
    Columns = ["Fold", "Set", "Folder", "FileName"]
    for i in range(0, len(self.Labels)):
      Columns.append(self.Labels[i])
    csvDataFrame = pandas.DataFrame(columns=Columns)
    totalRowCount = 0
    for fold in range(0, len(self.trainList)):
      setType = "Train"
      for j in range(len(self.trainList[fold])):
        folderName = os.path.join(self.datasetPath,self.trainList[fold][j])
        labelFileName = self.trainList[fold][j].replace("/","_") + "_Labels.csv"
        labelCSV = pandas.read_csv(os.path.join(folderName,labelFileName))
        for row in range(0,len(labelCSV.index)):
          csvDataFrame = csvDataFrame.append({"Fold": fold,
                                                "Set": setType,
                                                "Folder": folderName,
                                                "FileName": labelCSV["FileName"][row]}, ignore_index=True)
          for i in range(0,len(self.Labels)):
            csvDataFrame[self.Labels[i]][totalRowCount] = labelCSV[self.Labels[i]][row]
          totalRowCount += 1
      setType = "Validation"
      for j in range(len(self.valList[fold])):
        folderName = os.path.join(self.datasetPath, self.valList[fold][j])
        labelFileName = self.valList[fold][j].replace("/", "_") + "_Labels.csv"
        labelCSV = pandas.read_csv(os.path.join(folderName, labelFileName))
        for row in range(0, len(labelCSV.index)):
          csvDataFrame = csvDataFrame.append({"Fold": fold,
                                              "Set": setType,
                                              "Folder": folderName,
                                              "FileName": labelCSV["FileName"][row]}, ignore_index=True)
          for i in range(0, len(self.Labels)):
            csvDataFrame[self.Labels[i]][totalRowCount] = labelCSV[self.Labels[i]][row]
          totalRowCount += 1
      setType = "Test"
      for j in range(len(self.testList[fold])):
        folderName = os.path.join(self.datasetPath, self.testList[fold][j])
        labelFileName = self.testList[fold][j].replace("/", "_") + "_Labels.csv"
        labelCSV = pandas.read_csv(os.path.join(folderName, labelFileName))
        for row in range(0, len(labelCSV.index)):
          csvDataFrame = csvDataFrame.append({"Fold": fold,
                                              "Set": setType,
                                              "Folder": folderName,
                                              "FileName": labelCSV["FileName"][row]}, ignore_index=True)
          for i in range(0, len(self.Labels)):
            csvDataFrame[self.Labels[i]][totalRowCount] = labelCSV[self.Labels[i]][row]
          totalRowCount += 1
    csvDataFrame.to_csv(self.csvSavePath)
    logging.info("Successfully saved csv to: " + str(self.csvSavePath))
    return 0

  def createCSVFromGirder(self):
    self.collectionName = os.path.basename(os.path.dirname(self.csvSavePath))
    Columns = ["Fold","Set","Girder_URL","Collection_Name","Folder","FileName","GirderID"]
    for i in range(0,len(self.Labels)):
      Columns.append(self.Labels[i])
    csvDataFrame = pandas.DataFrame(columns = Columns)
    totalRowCount = 0
    for fold in range(0,len(self.trainList)):
      setType = "Train"
      for j in range(len(self.trainList[fold])):
        labelFileName = self.trainList[fold][j].replace("/", "_") + "_Labels.csv"
        try:
          labelCSV = pandas.read_csv(os.path.join(self.tempFileDir, labelFileName))
        except FileNotFoundError:
          csvFile = self.girderClient.listItem(self.trainGirderIDs[fold][j], name=labelFileName)
          for file in csvFile:
            csvFileID = file["_id"]
          self.girderClient.downloadItem(csvFileID, self.tempFileDir)
          localcsvFilePath = os.path.join(self.tempFileDir, labelFileName)
          labelCSV = pandas.read_csv(localcsvFilePath)
        folderName = self.trainList[fold][j]
        girderFile = self.girderClient.listItem(self.trainGirderIDs[fold][j])
        row = 0
        for file in girderFile:
          fileID = file["_id"]
          fileName = file["name"]
          if not ".csv" in fileName:
            csvDataFrame = csvDataFrame.append({"Fold": fold,
                                                "Set": setType,
                                                "Girder_URL": self.girderURL,
                                                "Collection_Name": self.collectionName,
                                                "Folder": folderName,
                                                "FileName": fileName,
                                                "GirderID": fileID}, ignore_index=True)

            for i in range(len(self.Labels)):
              csvDataFrame[self.Labels[i]][totalRowCount] = labelCSV[self.Labels[i]][row]
            row+=1
            totalRowCount += 1
      setType = "Validation"
      for j in range(len(self.valList[fold])):
        labelFileName = self.valList[fold][j].replace("/", "_") + "_Labels.csv"
        try:
          labelCSV = pandas.read_csv(os.path.join(self.tempFileDir, labelFileName))
        except FileNotFoundError:
          csvFile = self.girderClient.listItem(self.valGirderIDs[fold][j], name=labelFileName)
          for file in csvFile:
            csvFileID = file["_id"]
          self.girderClient.downloadItem(csvFileID, self.tempFileDir)
          localcsvFilePath = os.path.join(self.tempFileDir, labelFileName)
          labelCSV = pandas.read_csv(localcsvFilePath)
        folderName = self.valList[fold][j]
        row = 0
        girderFile = self.girderClient.listItem(self.valGirderIDs[fold][j],labelCSV["FileName"][row])
        for file in girderFile:
          fileID = file["_id"]
          fileName = file["name"]
          if not ".csv" in fileName:
            csvDataFrame = csvDataFrame.append({"Fold": fold,
                                                "Set": setType,
                                                "Girder_URL": self.girderURL,
                                                "Collection_Name": self.collectionName,
                                                "Folder": folderName,
                                                "FileName": fileName,
                                                "GirderID": fileID},ignore_index=True)
            for i in range(len(self.Labels)):
              csvDataFrame[self.Labels[i]][totalRowCount] = labelCSV[self.Labels[i]][row]
            totalRowCount +=1
            row += 1
      setType = "Test"
      for j in range(len(self.testList[fold])):
        labelFileName = self.testList[fold][j].replace("/", "_") + "_Labels.csv"
        try:
          labelCSV = pandas.read_csv(os.path.join(self.tempFileDir, labelFileName))
        except FileNotFoundError:
          csvFile = self.girderClient.listItem(self.testGirderIDs[fold][j], name=labelFileName)
          for file in csvFile:
            csvFileID = file["_id"]
          self.girderClient.downloadItem(csvFileID, self.tempFileDir)
          localcsvFilePath = os.path.join(self.tempFileDir, labelFileName)
          labelCSV = pandas.read_csv(localcsvFilePath)
        folderName = self.testList[fold][j]
        row=0
        girderFile = self.girderClient.listItem(self.testGirderIDs[fold][j], labelCSV["FileName"][row])
        for file in girderFile:
          fileID = file["_id"]
          fileName = file["name"]
          if not ".csv" in fileName:
            csvDataFrame = csvDataFrame.append({"Fold": fold,
                                                "Set": setType,
                                                "Girder_URL": self.girderURL,
                                                "Collection_Name": self.collectionName,
                                                "Folder": folderName,
                                                "FileName": fileName,
                                                "GirderID": fileID}, ignore_index=True)
            for i in range(len(self.Labels)):
              csvDataFrame[self.Labels[i]][totalRowCount] = labelCSV[self.Labels[i]][row]
            totalRowCount += 1
            row += 1
    try:
      csvDataFrame.to_csv(self.csvSavePath)
    except FileNotFoundError:
      os.mkdir(os.path.dirname(self.csvSavePath))
      csvDataFrame.to_csv(self.csvSavePath)
    logging.info("Successfully saved csv to: " + str(self.csvSavePath))

    for file in os.listdir(self.tempFileDir):
      os.remove(os.path.join(self.tempFileDir,file))
    os.removedirs(self.tempFileDir)
    logging.info("Successfully removed temporary files")
    return 0



  def setGirderClient(self, girderClient,tempFileDir):
    self.girderClient = girderClient
    self.tempFileDir = tempFileDir


  def setGirderAPIURL(self,URL):
    self.girderURL = URL


  def setCSVSavePath(self,filePath,fileName):
    if ".csv" in fileName:
      self.csvSavePath = os.path.join(filePath,fileName)
    else:
      self.csvSavePath = os.path.join(filePath,fileName+".csv")

  def setLabels(self,Labels):
    self.Labels = Labels

  def setSelectedVideoIDs(self,selectedVideoIDNames,selectedVideoGirderIDS=None,numberOfFolds=1,train=None,val=None,test=None):
    if selectedVideoGirderIDS != None:
      self.trainList,self.trainGirderIDs,self.valList,self.valGirderIDs,self.testList,self.testGirderIDs = self.selectByPercentage(selectedVideoIDNames,numberOfFolds,train,val,test,selectedVideoGirderIDS)
    else:
      self.trainList,self.valList,self.testList = self.selectByPercentage(selectedVideoIDNames,numberOfFolds,train,val,test)

  def setTrainValTestSet(self,trainSet,valSet,testSet):
    self.trainList = trainSet
    self.valList = valSet
    self.testList = testSet

  def setTrainValTestGirderIDs(self,trainSet,valSet,testSet):
    self.trainGirderIDs = trainSet
    self.valGirderIDs = valSet
    self.testGirderIDs = testSet

  def selectByPercentage(self,selectedVideoIDNames,numFolds,train,val,test,selectedVideoGirderIDs = None):
    if numFolds == 1:
      if selectedVideoGirderIDs == None:
        trainValVideos,testVideos,_,_ = train_test_split(selectedVideoIDNames,selectedVideoIDNames,test_size=(test/100.0))
        trainVideos,valVideos,_,_ = train_test_split(trainValVideos,trainValVideos,test_size=(val/100.0)/(1-(test/100.0)))
      else:
        trainValVideos,testVideos,trainValGirderIDs,testGirderIDs = train_test_split(selectedVideoIDNames,selectedVideoGirderIDs,test_size=(test/100.0))
        trainVideos, valVideos, trainGirderIDs, valGirderIDs = train_test_split(trainValVideos, trainValGirderIDs,test_size=(val / 100.0) / (1 - (test / 100.0)))
      if selectedVideoGirderIDs == None:
        return ([trainVideos], [valVideos], [testVideos])
      else:
        return ([trainVideos], [trainGirderIDs], [valVideos], [valGirderIDs], [testVideos], [testGirderIDs])
    else:
      kf = KFold(n_splits=numFolds)
      trainValIndexes=[]
      testIndexes = []
      for train_idx,test_idx in kf.split(selectedVideoIDNames):
        trainValIndexes.append(train_idx)
        testIndexes.append(test_idx)
      trainVideos = []
      valVideos = []
      testVideos = []
      if selectedVideoGirderIDs != None:
        trainGirderIDs = []
        valGirderIDs = []
        testGirderIDs = []
      for i in range(len(trainValIndexes)):
        fold = []
        if selectedVideoGirderIDs!=None:
          foldGirderIDs = []
        for j in range(len(trainValIndexes[i])):
          fold.append(selectedVideoIDNames[trainValIndexes[i][j]])
          if selectedVideoGirderIDs != None:
            foldGirderIDs.append(selectedVideoGirderIDs[trainValIndexes[i][j]])
        if selectedVideoGirderIDs != None:
          foldtrainVideos,foldvalVideos,foldtrainGirderIDs,foldvalGirderIDs = train_test_split(fold,foldGirderIDs,test_size=(val/100.0))
          trainVideos.append(foldtrainVideos)
          trainGirderIDs.append(foldtrainGirderIDs)
          valVideos.append(foldvalVideos)
          valGirderIDs.append(foldvalGirderIDs)
        else:
          foldtrainVideos,foldvalVideos,_,_ = train_test_split(fold,fold,test_size=(val/100.0))
          trainVideos.append(foldtrainVideos)
          valVideos.append(foldvalVideos)
      for i in range(len(testIndexes)):
        fold = []
        if selectedVideoGirderIDs != None:
          foldGirderIDs = []
        for j in range(len(testIndexes[i])):
          fold.append(selectedVideoIDNames[testIndexes[i][j]])
          if selectedVideoGirderIDs != None:
            foldGirderIDs.append(selectedVideoGirderIDs[testIndexes[i][j]])
        if selectedVideoGirderIDs != None:
          testVideos.append(fold)
          testGirderIDs.append(foldGirderIDs)
        else:
          testVideos.append(fold)
    if selectedVideoGirderIDs == None:
      return (trainVideos,valVideos,testVideos)
    else:
      return (trainVideos,trainGirderIDs,valVideos,valGirderIDs,testVideos,testGirderIDs)




#
# TrainNeuralNetTest
#

class TrainNeuralNetTest(ScriptedLoadableModuleTest):
  """
  This is the test case for your scripted module.
  Uses ScriptedLoadableModuleTest base class, available at:
  https://github.com/Slicer/Slicer/blob/master/Base/Python/slicer/ScriptedLoadableModule.py
  """

  def setUp(self):
    """ Do whatever is needed to reset the state - typically a scene clear will be enough.
    """
    slicer.mrmlScene.Clear(0)

  def runTest(self):
    """Run as few or as many tests as needed here.
    """
    self.setUp()
    self.test_TrainNeuralNet1()

  def test_TrainNeuralNet1(self):
    """ Ideally you should have several levels of tests.  At the lowest level
    tests should exercise the functionality of the logic with different inputs
    (both valid and invalid).  At higher levels your tests should emulate the
    way the user would interact with your code and confirm that it still works
    the way you intended.
    One of the most important features of the tests is that it should alert other
    developers when their changes will have an impact on the behavior of your
    module.  For example, if a developer removes a feature that you depend on,
    your test should break so they know that the feature is needed.
    """

    self.delayDisplay("Starting the test")

    # Get/create input data

    import SampleData
    inputVolume = SampleData.downloadFromURL(
      nodeNames='MRHead',
      fileNames='MR-Head.nrrd',
      uris='https://github.com/Slicer/SlicerTestingData/releases/download/MD5/39b01631b7b38232a220007230624c8e',
      checksums='MD5:39b01631b7b38232a220007230624c8e')[0]
    self.delayDisplay('Finished with download and loading')

    inputScalarRange = inputVolume.GetImageData().GetScalarRange()
    self.assertEqual(inputScalarRange[0], 0)
    self.assertEqual(inputScalarRange[1], 279)

    outputVolume = slicer.mrmlScene.AddNewNodeByClass("vtkMRMLScalarVolumeNode")
    threshold = 50

    # Test the module logic

    logic = TrainNeuralNetLogic()

    # Test algorithm with non-inverted threshold
    logic.run(inputVolume, outputVolume, threshold, True)
    outputScalarRange = outputVolume.GetImageData().GetScalarRange()
    self.assertEqual(outputScalarRange[0], inputScalarRange[0])
    self.assertEqual(outputScalarRange[1], threshold)

    # Test algorithm with inverted threshold
    logic.run(inputVolume, outputVolume, threshold, False)
    outputScalarRange = outputVolume.GetImageData().GetScalarRange()
    self.assertEqual(outputScalarRange[0], inputScalarRange[0])
    self.assertEqual(outputScalarRange[1], inputScalarRange[1])

    self.delayDisplay('Test passed')<|MERGE_RESOLUTION|>--- conflicted
+++ resolved
@@ -13,48 +13,7 @@
   slicer.util.pip_install("pandas")
   import pandas
 
-<<<<<<< HEAD
-=======
-try:
-  import girder_client
-except ModuleNotFoundError:
-  slicer.util.pip_install("girder_client")
-  import girder_client
-
-try:
-  from sklearn.model_selection import train_test_split, KFold
-except ModuleNotFoundError:
-  slicer.util.pip_install("scikit-learn")
-  from sklearn.model_selection import train_test_split, KFold
-
-
-try:
-  import matplotlib
-except ModuleNotFoundError:
-  slicer.util.pip_install("matplotlib")
-  import matplotlib
-
-try:
-  import tensorflow
-  if tensorflow.__version__ != "2.1.0":
-    try:
-      slicer.util.pip_uninstall('tensorflow-gpu')
-    except subprocess.CalledProcessError:
-      slicer.util.pip_install("tensorflow-gpu==2.1.0")
-except ModuleNotFoundError:
-  try:
-    slicer.util.pip_uninstall('tensorflow-gpu')
-    slicer.util.pip_install("tensorflow-gpu==2.1.0")
-  except subprocess.CalledProcessError:
-    try:
-      slicer.util.pip_install("tensorflow-gpu==2.1.0")
-    except subprocess.CalledProcessError:
-      import tensorflow
-
-  #import tensorflow
-  #pass
-
->>>>>>> e0bbcc0d
+
 
 #
 # TrainNeuralNet
